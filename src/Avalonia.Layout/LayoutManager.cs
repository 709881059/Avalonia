--- conflicted
+++ resolved
@@ -179,18 +179,7 @@
 
         private void Arrange(ILayoutable control)
         {
-<<<<<<< HEAD
-            var root = control as ILayoutRoot;
-            var parent = control.VisualParent as ILayoutable;
-
-            if (root != null)
-            {
-                root.Arrange(new Rect(root.ClientSize));
-            }
-            else if (parent != null)
-=======
             if (control.VisualParent is ILayoutable parent)
->>>>>>> 51fb646f
             {
                 Arrange(parent);
             }
@@ -199,7 +188,7 @@
             {
                 if (control is ILayoutRoot root)
                 {
-                    root.Arrange(new Rect(control.DesiredSize));
+                    root.Arrange(new Rect(root.ClientSize));
                 }
                 else
                 {
