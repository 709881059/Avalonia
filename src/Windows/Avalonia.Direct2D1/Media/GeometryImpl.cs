--- conflicted
+++ resolved
@@ -24,12 +24,8 @@
         /// <inheritdoc/>
         public Rect GetRenderBounds(Avalonia.Media.Pen pen)
         {
-<<<<<<< HEAD
             var factory = AvaloniaLocator.Current.GetService<Factory>();
             return Geometry.GetWidenedBounds((float)(pen?.Thickness ?? 0)).ToAvalonia();
-=======
-            return Geometry.GetWidenedBounds((float) (pen?.Thickness ?? 0)).ToAvalonia();
->>>>>>> 3b757cf6
         }
 
         /// <inheritdoc/>
