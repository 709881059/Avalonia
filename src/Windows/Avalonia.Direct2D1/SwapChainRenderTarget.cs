--- conflicted
+++ resolved
@@ -1,17 +1,5 @@
 ﻿using System;
-<<<<<<< HEAD
-using System.Collections.Generic;
-using System.Linq;
-using System.Text;
-using System.Threading.Tasks;
-using Avalonia.Direct2D1.Media;
-using Avalonia.Media;
 using Avalonia.Platform;
-using Avalonia.Rendering;
-using Avalonia.Win32.Interop;
-=======
-using Avalonia.Platform;
->>>>>>> 3082bda4
 using SharpDX;
 using SharpDX.Direct2D1;
 using SharpDX.DXGI;
@@ -64,11 +52,7 @@
         /// <summary>
         /// Creates a drawing context for a rendering session.
         /// </summary>
-<<<<<<< HEAD
-        /// <returns>An <see cref="Avalonia.Media.DrawingContext"/>.</returns>
-=======
         /// <returns>An <see cref="Avalonia.Platform.IDrawingContextImpl"/>.</returns>
->>>>>>> 3082bda4
         public IDrawingContextImpl CreateDrawingContext(IVisualBrushRenderer visualBrushRenderer)
         {
             var size = GetWindowSize();
