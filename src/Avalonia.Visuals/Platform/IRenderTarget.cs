--- conflicted
+++ resolved
@@ -2,10 +2,6 @@
 // Licensed under the MIT license. See licence.md file in the project root for full license information.
 
 using System;
-<<<<<<< HEAD
-using Avalonia.Media;
-=======
->>>>>>> 3082bda4
 using Avalonia.Rendering;
 
 namespace Avalonia.Platform
