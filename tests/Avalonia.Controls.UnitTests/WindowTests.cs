--- conflicted
+++ resolved
@@ -4,10 +4,6 @@
 // </copyright>
 // -----------------------------------------------------------------------
 
-<<<<<<< HEAD
-using Avalonia.Layout;
-=======
->>>>>>> 3381c490
 using Avalonia.Platform;
 using Avalonia.UnitTests;
 using Moq;
@@ -21,16 +17,7 @@
         public void Setting_Title_Should_Set_Impl_Title()
         {
             var windowImpl = new Mock<IWindowImpl>();
-<<<<<<< HEAD
-            var services = new TestServices(
-                windowingPlatform: new MockWindowingPlatform(() => windowImpl.Object));
-
-            using (UnitTestApplication.Start(services))
-            {
-                AvaloniaLocator.CurrentMutable.BindToSelf(windowImpl.Object);
-=======
             var windowingPlatform = new MockWindowingPlatform(() => windowImpl.Object);
->>>>>>> 3381c490
 
             using (UnitTestApplication.Start(new TestServices(windowingPlatform: windowingPlatform)))
             {
