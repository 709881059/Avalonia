--- conflicted
+++ resolved
@@ -165,10 +165,7 @@
                         Name = "PART_ItemsPresenter",
                         [~ItemsPresenter.ItemsProperty] = parent.GetObservable(ItemsControl.ItemsProperty).AsBinding(),
                         [~ItemsPresenter.ItemsPanelProperty] = parent.GetObservable(ItemsControl.ItemsPanelProperty).AsBinding(),
-<<<<<<< HEAD
-=======
                         [~ItemsPresenter.VirtualizationModeProperty] = parent.GetObservable(ListBox.VirtualizationModeProperty).AsBinding(),
->>>>>>> 06cd5c15
                     }
                 });
         }
